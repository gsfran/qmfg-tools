--- conflicted
+++ resolved
@@ -1,10 +1,6 @@
 {
     "python.analysis.typeCheckingMode": "basic",
     "python.linting.flake8Enabled": true,
-<<<<<<< HEAD
-    "python.linting.enabled": true
-=======
     "python.linting.enabled": true,
     "python.linting.pylintEnabled": false
->>>>>>> 344ae68c
 }