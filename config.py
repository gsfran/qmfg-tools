import os
from dotenv import load_dotenv

load_dotenv('./.env')


class Config(object):
    basedir = os.path.abspath(os.path.dirname(__file__))

<<<<<<< HEAD
    SECRET_KEY = os.environ.get('SECRET_KEY', 'shh_its_a_secret')
    SQLALCHEMY_DATABASE_URI = os.environ.get(
        'DATABASE_URL', 'sqlite:///{os.path.join(basedir)}/app.db')
=======
    SECRET_KEY = os.environ.get('SECRET_KEY') or 'shh_its_a_secret'
    SQLALCHEMY_DATABASE_URI = (
        os.environ.get(
            'DATABASE_URL') or f'sqlite:///{os.path.join(basedir)}/app.db'
    )
>>>>>>> 344ae68c
<|MERGE_RESOLUTION|>--- conflicted
+++ resolved
@@ -7,14 +7,6 @@
 class Config(object):
     basedir = os.path.abspath(os.path.dirname(__file__))
 
-<<<<<<< HEAD
-    SECRET_KEY = os.environ.get('SECRET_KEY', 'shh_its_a_secret')
+    SECRET_KEY = os.environ.get('SECRET_KEY')
     SQLALCHEMY_DATABASE_URI = os.environ.get(
-        'DATABASE_URL', 'sqlite:///{os.path.join(basedir)}/app.db')
-=======
-    SECRET_KEY = os.environ.get('SECRET_KEY') or 'shh_its_a_secret'
-    SQLALCHEMY_DATABASE_URI = (
-        os.environ.get(
-            'DATABASE_URL') or f'sqlite:///{os.path.join(basedir)}/app.db'
-    )
->>>>>>> 344ae68c
+        'DATABASE_URL')